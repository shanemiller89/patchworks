{
  "name": "patchworks",
  "version": "0.1.0",
  "description": "A CLI tool to manage dependency updates by semantic versioning, breaking change detection, and batch selection for efficient prioritization",
  "main": "src/index.js",
  "bin": {
    "patchworks": "./bin/patchworks.js"
  },
  "files": [
    "bin/",
    "src/",
    "README.md",
    "LICENSE"
  ],
  "scripts": {
    "test": "jest",
    "test:watch": "jest --watch",
    "test:coverage": "jest --coverage",
    "lint": "eslint src/**/*.js",
    "lint:fix": "eslint src/**/*.js --fix",
    "format": "prettier --write \"src/**/*.js\"",
    "prepublishOnly": "npm run lint && npm test",
    "prepare": "npm run build --if-present",
    "local:install": "npm link",
    "local:uninstall": "npm unlink"
  },
  "keywords": [
    "cli",
    "dependency-management",
    "semantic-versioning",
    "breaking-changes",
    "npm",
    "package-management",
    "release-notes",
    "github"
  ],
  "author": "Shane Miller <your-email@example.com>",
  "license": "MIT",
  "repository": {
    "type": "git",
    "url": "git+https://github.com/shanemiller89/patchworks.git"
  },
  "bugs": {
    "url": "https://github.com/shanemiller89/patchworks/issues"
  },
  "homepage": "https://github.com/shanemiller89/patchworks#readme",
  "engines": {
    "node": ">=14.0.0",
    "npm": ">=6.0.0"
  },
  "type": "module",
  "dependencies": {
<<<<<<< HEAD
    "chalk": "^5.0.0",
    "commander": "^13.0.0",
    "inquirer": "^12.3.3",
    "semver": "^7.3.8",
    "axios": "^1.7.9",
    "ora": "^5.4.1",
    "marked": "^4.2.0",
    "@inquirer/prompts": "^7.2.4",
=======
    "@inquirer/prompts": "^7.3.2",
>>>>>>> de929bcf
    "@listr2/prompt-adapter-inquirer": "^2.0.18",
    "@octokit/rest": "^21.1.1",
    "align-text": "^1.0.2",
    "boxen": "^8.0.1",
    "check-types": "^11.2.3",
    "cheerio": "^1.0.0",
    "compromise": "^14.14.3",
<<<<<<< HEAD
    "conventional-commits-parser": "^6.0.0",
=======
    "conventional-commits-parser": "^6.1.0",
    "inquirer": "^12.4.2",
>>>>>>> de929bcf
    "inquirer-file-selector": "^0.6.1",
    "listr2": "^8.2.5",
    "lodash": "^4.17.21",
    "markdown-it": "^14.1.0",
    "markdown-it-container": "^4.0.0",
    "markdown-it-task-lists": "^2.1.1",
    "npm-registry-fetch": "^18.0.2",
    "sanitize-html": "^2.14.0",
    "table": "^6.9.0",
    "tar-stream": "^3.1.7",
    "tiny-tfidf": "^0.9.1"
  },
  "devDependencies": {
    "@babel/cli": "^7.26.4",
<<<<<<< HEAD
    "@babel/core": "^7.26.8",
    "@babel/preset-env": "^7.26.8",
    "eslint": "^8.0.0",
    "jest": "^29.0.0",
    "prettier": "^2.8.0"
=======
    "@babel/core": "^7.26.9",
    "@babel/preset-env": "^7.26.9"
>>>>>>> de929bcf
  }
}<|MERGE_RESOLUTION|>--- conflicted
+++ resolved
@@ -50,18 +50,13 @@
   },
   "type": "module",
   "dependencies": {
-<<<<<<< HEAD
     "chalk": "^5.0.0",
     "commander": "^13.0.0",
-    "inquirer": "^12.3.3",
     "semver": "^7.3.8",
     "axios": "^1.7.9",
     "ora": "^5.4.1",
     "marked": "^4.2.0",
-    "@inquirer/prompts": "^7.2.4",
-=======
     "@inquirer/prompts": "^7.3.2",
->>>>>>> de929bcf
     "@listr2/prompt-adapter-inquirer": "^2.0.18",
     "@octokit/rest": "^21.1.1",
     "align-text": "^1.0.2",
@@ -69,12 +64,8 @@
     "check-types": "^11.2.3",
     "cheerio": "^1.0.0",
     "compromise": "^14.14.3",
-<<<<<<< HEAD
-    "conventional-commits-parser": "^6.0.0",
-=======
     "conventional-commits-parser": "^6.1.0",
     "inquirer": "^12.4.2",
->>>>>>> de929bcf
     "inquirer-file-selector": "^0.6.1",
     "listr2": "^8.2.5",
     "lodash": "^4.17.21",
@@ -89,15 +80,10 @@
   },
   "devDependencies": {
     "@babel/cli": "^7.26.4",
-<<<<<<< HEAD
-    "@babel/core": "^7.26.8",
-    "@babel/preset-env": "^7.26.8",
+    "@babel/core": "^7.26.9",
+    "@babel/preset-env": "^7.26.9",
     "eslint": "^8.0.0",
     "jest": "^29.0.0",
     "prettier": "^2.8.0"
-=======
-    "@babel/core": "^7.26.9",
-    "@babel/preset-env": "^7.26.9"
->>>>>>> de929bcf
   }
 }