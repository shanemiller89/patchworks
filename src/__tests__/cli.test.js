--- conflicted
+++ resolved
@@ -31,23 +31,6 @@
 };
 
 describe('CLI module structure', () => {
-<<<<<<< HEAD
-  test('CLI module exists and has correct structure', () => {
-    // Test that the CLI module can be required
-    expect(() => {
-      const path = require('path');
-      const cliPath = path.join(__dirname, '../cli/index.ts');
-      const fs = require('fs');
-      expect(fs.existsSync(cliPath)).toBe(true);
-    }).not.toThrow();
-  });
-
-  test('binary file exists and is executable', () => {
-    const path = require('path');
-    const fs = require('fs');
-    const binPath = path.join(__dirname, '../../bin/patchworks.ts');
-    
-=======
   test('CLI TypeScript source exists', () => {
     const cliSourcePath = path.join(__dirname, '../cli/index.ts');
     expect(fs.existsSync(cliSourcePath)).toBe(true);
@@ -76,8 +59,6 @@
       '.cjs',
       '.ts',
     ]);
-
->>>>>>> 52ce483d
     expect(fs.existsSync(binPath)).toBe(true);
 
     const stats = fs.statSync(binPath);
@@ -112,12 +93,7 @@
   test('package.json has correct configuration', () => {
     expect(packageJson.name).toBe('patchworks');
     expect(packageJson.bin).toBeDefined();
-<<<<<<< HEAD
-    expect(packageJson.bin.patchworks).toBe('./bin/patchworks.ts');
-    expect(packageJson.main).toBe('src/cli/index.ts');
-=======
     expect(['./bin/patchworks.js', './bin/patchworks.ts']).toContain(packageJson.bin.patchworks);
     expect(['src/cli/index.js', 'src/cli/index.ts']).toContain(packageJson.main);
->>>>>>> 52ce483d
   });
 });