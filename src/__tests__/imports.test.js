--- conflicted
+++ resolved
@@ -3,15 +3,6 @@
   const path = require('path');
 
   const keyModules = [
-<<<<<<< HEAD
-    { name: 'Config Utility', path: '../../config/configUtil.ts' },
-    { name: 'Constants', path: '../../utils/constants.ts' },
-    { name: 'Alignment Helpers', path: '../../utils/alignmentHelpers.ts' },
-    { name: 'Analysis - Categorize Logs', path: '../../analysis/categorizeLogs.js' },
-    { name: 'Analysis - Compute TFIDF', path: '../../analysis/computeTFIDFRanking.js' },
-    { name: 'Prompts - Base Toggle', path: '../../prompts/baseToggle.ts' },
-    { name: 'Version Logs - Fetch Changelog', path: '../../versionLogs/fetchChangelog.js' }
-=======
     { name: 'Config Utility', path: '../../config/configUtil' },
     { name: 'Constants', path: '../../utils/constants' },
     { name: 'Alignment Helpers', path: '../../utils/alignmentHelpers' },
@@ -19,7 +10,6 @@
     { name: 'Analysis - Compute TFIDF', path: '../../analysis/computeTFIDFRanking' },
     { name: 'Prompts - Base Toggle', path: '../../prompts/baseToggle' },
     { name: 'Version Logs - Fetch Changelog', path: '../../versionLogs/fetchChangelog' }
->>>>>>> 52ce483d
   ];
 
   describe('File existence validation', () => {
